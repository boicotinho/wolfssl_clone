/* internal.h
 *
 * Copyright (C) 2006-2012 Sawtooth Consulting Ltd.
 *
 * This file is part of CyaSSL.
 *
 * CyaSSL is free software; you can redistribute it and/or modify
 * it under the terms of the GNU General Public License as published by
 * the Free Software Foundation; either version 2 of the License, or
 * (at your option) any later version.
 *
 * CyaSSL is distributed in the hope that it will be useful,
 * but WITHOUT ANY WARRANTY; without even the implied warranty of
 * MERCHANTABILITY or FITNESS FOR A PARTICULAR PURPOSE.  See the
 * GNU General Public License for more details.
 *
 * You should have received a copy of the GNU General Public License
 * along with this program; if not, write to the Free Software
 * Foundation, Inc., 59 Temple Place - Suite 330, Boston, MA 02111-1307, USA
 */


#ifndef CYASSL_INT_H
#define CYASSL_INT_H


#include <cyassl/ssl.h>
#include <cyassl/crl.h>
#include <cyassl/ctaocrypt/types.h>
#include <cyassl/ctaocrypt/random.h>
#include <cyassl/ctaocrypt/des3.h>
#include <cyassl/ctaocrypt/hc128.h>
#include <cyassl/ctaocrypt/rabbit.h>
#include <cyassl/ctaocrypt/asn.h>
#include <cyassl/ctaocrypt/md5.h>
#include <cyassl/ctaocrypt/aes.h>
#include <cyassl/ctaocrypt/logging.h>
#ifdef HAVE_ECC
    #include <cyassl/ctaocrypt/ecc.h>
#endif
#ifndef NO_SHA256
    #include <cyassl/ctaocrypt/sha256.h>
#endif
#ifdef HAVE_OCSP
    #include <cyassl/ocsp.h>
#endif
#ifdef CYASSL_SHA512
    #include <cyassl/ctaocrypt/sha512.h>
#endif

#ifdef CYASSL_CALLBACKS
    #include <cyassl/openssl/cyassl_callbacks.h>
    #include <signal.h>
#endif

#ifdef USE_WINDOWS_API 
    #ifdef CYASSL_GAME_BUILD
        #include "system/xtl.h"
    #else
        #if defined(_WIN32_WCE) || defined(WIN32_LEAN_AND_MEAN)
            /* On WinCE winsock2.h must be included before windows.h */
            #include <winsock2.h>
        #endif
        #include <windows.h>
    #endif
#elif defined(THREADX)
    #ifndef SINGLE_THREADED
        #include "tx_api.h"
    #endif
#elif defined(MICRIUM)
    /* do nothing, just don't pick Unix */
#else
    #ifndef SINGLE_THREADED
        #define CYASSL_PTHREADS
        #include <pthread.h>
    #endif
    #if defined(OPENSSL_EXTRA) || defined(GOAHEAD_WS)
        #include <unistd.h>      /* for close of BIO */
    #endif
#endif

#ifdef HAVE_LIBZ
    #include "zlib.h"
#endif

#ifdef _MSC_VER
    /* 4996 warning to use MS extensions e.g., strcpy_s instead of strncpy */
    #pragma warning(disable: 4996)
#endif

#ifdef NO_AES
    #if !defined (ALIGN16)
        #define ALIGN16
    #endif
#endif

#ifdef NO_SHA256
    #define SHA256_DIGEST_SIZE 32 
#endif

#ifdef __cplusplus
    extern "C" {
#endif


#ifdef USE_WINDOWS_API 
    typedef unsigned int SOCKET_T;
#else
    typedef int SOCKET_T;
#endif


typedef byte word24[3];

/* used by ssl.c and cyassl_int.c */
void c32to24(word32 in, word24 out);

/* Define or comment out the cipher suites you'd like to be compiled in
   make sure to use at least one BUILD_SSL_xxx or BUILD_TLS_xxx is defined

   When adding cipher suites, add name to cipher_names, idx to cipher_name_idx
*/
#ifndef NO_RC4
    #define BUILD_SSL_RSA_WITH_RC4_128_SHA
    #define BUILD_SSL_RSA_WITH_RC4_128_MD5
    #if !defined(NO_TLS) && defined(HAVE_NTRU)
        #define BUILD_TLS_NTRU_RSA_WITH_RC4_128_SHA
    #endif
#endif

#ifndef NO_DES3
    #define BUILD_SSL_RSA_WITH_3DES_EDE_CBC_SHA
    #if !defined(NO_TLS) && defined(HAVE_NTRU)
        #define BUILD_TLS_NTRU_RSA_WITH_3DES_EDE_CBC_SHA
    #endif
#endif

#if !defined(NO_AES) && !defined(NO_TLS)
    #define BUILD_TLS_RSA_WITH_AES_128_CBC_SHA
    #define BUILD_TLS_RSA_WITH_AES_256_CBC_SHA
    #if !defined (NO_PSK)
        #define BUILD_TLS_PSK_WITH_AES_128_CBC_SHA
        #define BUILD_TLS_PSK_WITH_AES_256_CBC_SHA
    #endif
    #if defined(HAVE_NTRU)
        #define BUILD_TLS_NTRU_RSA_WITH_AES_128_CBC_SHA
        #define BUILD_TLS_NTRU_RSA_WITH_AES_256_CBC_SHA
    #endif
    #if !defined (NO_SHA256)
        #define BUILD_TLS_RSA_WITH_AES_128_CBC_SHA256
        #define BUILD_TLS_RSA_WITH_AES_256_CBC_SHA256
    #endif
    #if defined (HAVE_AESGCM)
        #define BUILD_TLS_RSA_WITH_AES_128_GCM_SHA256
        #define BUILD_TLS_RSA_WITH_AES_256_GCM_SHA384
    #endif
#endif

#if !defined(NO_HC128) && !defined(NO_TLS)
    #define BUILD_TLS_RSA_WITH_HC_128_CBC_MD5
    #define BUILD_TLS_RSA_WITH_HC_128_CBC_SHA
#endif

#if !defined(NO_RABBIT) && !defined(NO_TLS)
    #define BUILD_TLS_RSA_WITH_RABBIT_CBC_SHA
#endif

#if !defined(NO_DH) && !defined(NO_AES) && !defined(NO_TLS) && defined(OPENSSL_EXTRA)
    #define BUILD_TLS_DHE_RSA_WITH_AES_128_CBC_SHA
    #define BUILD_TLS_DHE_RSA_WITH_AES_256_CBC_SHA
    #if !defined (NO_SHA256)
        #define BUILD_TLS_DHE_RSA_WITH_AES_128_CBC_SHA256
        #define BUILD_TLS_DHE_RSA_WITH_AES_256_CBC_SHA256
        #if defined (HAVE_AESGCM)
            #define BUILD_TLS_DHE_RSA_WITH_AES_128_GCM_SHA256
            #define BUILD_TLS_DHE_RSA_WITH_AES_256_GCM_SHA384
        #endif
    #endif
#endif

#if defined(HAVE_ECC) && !defined(NO_TLS)
    #if !defined(NO_AES)
        #define BUILD_TLS_ECDHE_RSA_WITH_AES_128_CBC_SHA
        #define BUILD_TLS_ECDHE_RSA_WITH_AES_256_CBC_SHA
        #define BUILD_TLS_ECDHE_ECDSA_WITH_AES_128_CBC_SHA
        #define BUILD_TLS_ECDHE_ECDSA_WITH_AES_256_CBC_SHA

        #define BUILD_TLS_ECDH_RSA_WITH_AES_128_CBC_SHA
        #define BUILD_TLS_ECDH_RSA_WITH_AES_256_CBC_SHA
        #define BUILD_TLS_ECDH_ECDSA_WITH_AES_128_CBC_SHA
        #define BUILD_TLS_ECDH_ECDSA_WITH_AES_256_CBC_SHA

        #if defined (HAVE_AESGCM)
            #define BUILD_TLS_ECDHE_RSA_WITH_AES_128_GCM_SHA256
            #define BUILD_TLS_ECDHE_ECDSA_WITH_AES_128_GCM_SHA256
            #define BUILD_TLS_ECDH_RSA_WITH_AES_128_GCM_SHA256
            #define BUILD_TLS_ECDH_ECDSA_WITH_AES_128_GCM_SHA256

            #define BUILD_TLS_ECDHE_RSA_WITH_AES_256_GCM_SHA384
            #define BUILD_TLS_ECDHE_ECDSA_WITH_AES_256_GCM_SHA384
            #define BUILD_TLS_ECDH_RSA_WITH_AES_256_GCM_SHA384
            #define BUILD_TLS_ECDH_ECDSA_WITH_AES_256_GCM_SHA384
        #endif
    #endif
    #if !defined(NO_RC4)
        #define BUILD_TLS_ECDHE_RSA_WITH_RC4_128_SHA
        #define BUILD_TLS_ECDHE_ECDSA_WITH_RC4_128_SHA

        #define BUILD_TLS_ECDH_RSA_WITH_RC4_128_SHA
        #define BUILD_TLS_ECDH_ECDSA_WITH_RC4_128_SHA
    #endif
    #if !defined(NO_DES3)
        #define BUILD_TLS_ECDHE_RSA_WITH_3DES_EDE_CBC_SHA
        #define BUILD_TLS_ECDHE_ECDSA_WITH_3DES_EDE_CBC_SHA

        #define BUILD_TLS_ECDH_RSA_WITH_3DES_EDE_CBC_SHA
        #define BUILD_TLS_ECDH_ECDSA_WITH_3DES_EDE_CBC_SHA
    #endif
#endif


#if defined(BUILD_SSL_RSA_WITH_RC4_128_SHA) || \
    defined(BUILD_SSL_RSA_WITH_RC4_128_MD5)
    #define BUILD_ARC4
#endif

#if defined(BUILD_SSL_RSA_WITH_3DES_EDE_CBC_SHA)
    #define BUILD_DES3
#endif

#if defined(BUILD_TLS_RSA_WITH_AES_128_CBC_SHA) || \
    defined(BUILD_TLS_RSA_WITH_AES_256_CBC_SHA)
    #define BUILD_AES
#endif

#if defined(BUILD_TLS_DHE_RSA_WITH_AES_128_GCM_SHA256) || \
    defined(BUILD_TLS_ECDHE_RSA_WITH_AES_128_GCM_SHA256)
    #define BUILD_AESGCM
#endif

#if defined(BUILD_TLS_RSA_WITH_HC_128_CBC_SHA) || \
    defined(BUILD_TLS_RSA_WITH_HC_128_CBC_MD5)
    #define BUILD_HC128
#endif

#if defined(BUILD_TLS_RSA_WITH_RABBIT_CBC_SHA)
    #define BUILD_RABBIT
#endif

#ifdef NO_DES3
    #define DES_BLOCK_SIZE 8
#endif

#ifdef NO_AES
    #define AES_BLOCK_SIZE 16
#endif


/* actual cipher values, 2nd byte */
enum {
    TLS_DHE_RSA_WITH_AES_256_CBC_SHA  = 0x39,
    TLS_DHE_RSA_WITH_AES_128_CBC_SHA  = 0x33,
    TLS_RSA_WITH_AES_256_CBC_SHA      = 0x35,
    TLS_RSA_WITH_AES_128_CBC_SHA      = 0x2F,
    TLS_PSK_WITH_AES_256_CBC_SHA      = 0x8d,
    TLS_PSK_WITH_AES_128_CBC_SHA      = 0x8c,
    SSL_RSA_WITH_RC4_128_SHA          = 0x05,
    SSL_RSA_WITH_RC4_128_MD5          = 0x04,
    SSL_RSA_WITH_3DES_EDE_CBC_SHA     = 0x0A,

    /* ECC suites, first byte is 0xC0 (ECC_BYTE) */
    TLS_ECDHE_RSA_WITH_AES_256_CBC_SHA    = 0x14,
    TLS_ECDHE_RSA_WITH_AES_128_CBC_SHA    = 0x13,
    TLS_ECDHE_ECDSA_WITH_AES_256_CBC_SHA  = 0x0A,
    TLS_ECDHE_ECDSA_WITH_AES_128_CBC_SHA  = 0x09,
    TLS_ECDHE_RSA_WITH_RC4_128_SHA        = 0x11,
    TLS_ECDHE_ECDSA_WITH_RC4_128_SHA      = 0x07,
    TLS_ECDHE_RSA_WITH_3DES_EDE_CBC_SHA   = 0x12,
    TLS_ECDHE_ECDSA_WITH_3DES_EDE_CBC_SHA = 0x08,

        /* static ECDH, first byte is 0xC0 (ECC_BYTE) */
    TLS_ECDH_RSA_WITH_AES_256_CBC_SHA    = 0x0F,
    TLS_ECDH_RSA_WITH_AES_128_CBC_SHA    = 0x0E,
    TLS_ECDH_ECDSA_WITH_AES_256_CBC_SHA  = 0x05,
    TLS_ECDH_ECDSA_WITH_AES_128_CBC_SHA  = 0x04,
    TLS_ECDH_RSA_WITH_RC4_128_SHA        = 0x0C,
    TLS_ECDH_ECDSA_WITH_RC4_128_SHA      = 0x02,
    TLS_ECDH_RSA_WITH_3DES_EDE_CBC_SHA   = 0x0D,
    TLS_ECDH_ECDSA_WITH_3DES_EDE_CBC_SHA = 0x03,

    /* CyaSSL extension - eSTREAM */
    TLS_RSA_WITH_HC_128_CBC_MD5       = 0xFB,
    TLS_RSA_WITH_HC_128_CBC_SHA       = 0xFC,
    TLS_RSA_WITH_RABBIT_CBC_SHA       = 0xFD,

    /* CyaSSL extension - NTRU */
    TLS_NTRU_RSA_WITH_RC4_128_SHA      = 0xe5,
    TLS_NTRU_RSA_WITH_3DES_EDE_CBC_SHA = 0xe6,
    TLS_NTRU_RSA_WITH_AES_128_CBC_SHA  = 0xe7,  /* clases w/ official SHA-256 */
    TLS_NTRU_RSA_WITH_AES_256_CBC_SHA  = 0xe8,

    /* SHA256 */
    TLS_DHE_RSA_WITH_AES_256_CBC_SHA256 = 0x6b,
    TLS_DHE_RSA_WITH_AES_128_CBC_SHA256 = 0x67,
    TLS_RSA_WITH_AES_256_CBC_SHA256     = 0x3d,
    TLS_RSA_WITH_AES_128_CBC_SHA256     = 0x3c,

    /* AES-GCM */
    TLS_RSA_WITH_AES_128_GCM_SHA256          = 0x9c,
    TLS_RSA_WITH_AES_256_GCM_SHA384          = 0x9d,
    TLS_DHE_RSA_WITH_AES_128_GCM_SHA256      = 0x9e,
    TLS_DHE_RSA_WITH_AES_256_GCM_SHA384      = 0x9f,

    /* ECC AES-GCM, first byte is 0xC0 (ECC_BYTE) */
    TLS_ECDHE_ECDSA_WITH_AES_128_GCM_SHA256  = 0x2b,
    TLS_ECDHE_ECDSA_WITH_AES_256_GCM_SHA384  = 0x2c,
    TLS_ECDH_ECDSA_WITH_AES_128_GCM_SHA256   = 0x2d,
    TLS_ECDH_ECDSA_WITH_AES_256_GCM_SHA384   = 0x2e,
    TLS_ECDHE_RSA_WITH_AES_128_GCM_SHA256    = 0x2f,
    TLS_ECDHE_RSA_WITH_AES_256_GCM_SHA384    = 0x30,
    TLS_ECDH_RSA_WITH_AES_128_GCM_SHA256     = 0x31,
    TLS_ECDH_RSA_WITH_AES_256_GCM_SHA384     = 0x32
};


enum Misc {
    SERVER_END = 0,
    CLIENT_END,

    ECC_BYTE =  0xC0,           /* ECC first cipher suite byte */

    SEND_CERT       = 1,
    SEND_BLANK_CERT = 2,

    DTLS_MAJOR      = 0xfe,     /* DTLS major version number */
    DTLS_MINOR      = 0xff,     /* DTLS minor version number */
    SSLv3_MAJOR     = 3,        /* SSLv3 and TLSv1+  major version number */
    SSLv3_MINOR     = 0,        /* TLSv1   minor version number */
    TLSv1_MINOR     = 1,        /* TLSv1   minor version number */
    TLSv1_1_MINOR   = 2,        /* TLSv1_1 minor version number */
    TLSv1_2_MINOR   = 3,        /* TLSv1_2 minor version number */
    NO_COMPRESSION  =  0,
    ZLIB_COMPRESSION = 221,     /* CyaSSL zlib compression */
    HELLO_EXT_SIG_ALGO = 13,    /* ID for the sig_algo hello extension */
    SECRET_LEN      = 48,       /* pre RSA and all master */
    ENCRYPT_LEN     = 512,      /* allow 4096 bit static buffer */
    SIZEOF_SENDER   =  4,       /* clnt or srvr           */
    FINISHED_SZ     = MD5_DIGEST_SIZE + SHA_DIGEST_SIZE,
    MAX_RECORD_SIZE = 16384,    /* 2^14, max size by standard */
    MAX_MSG_EXTRA   = 68,       /* max added to msg, mac + pad */
    MAX_COMP_EXTRA  = 1024,     /* max compression extra */
    MAX_MTU         = 1500,     /* max expected MTU */
    MAX_UDP_SIZE    = MAX_MTU - 100,   /* don't exceed MTU w/ 100 byte header */
    MAX_DH_SZ       = 612,      /* 2240 p, pub, g + 2 byte size for each */
    MAX_STR_VERSION = 8,        /* string rep of protocol version */

    PAD_MD5        = 48,       /* pad length for finished */
    PAD_SHA        = 40,       /* pad length for finished */
    PEM_LINE_LEN   = 80,       /* PEM line max + fudge */
    LENGTH_SZ      =  2,       /* length field for HMAC, data only */
    VERSION_SZ     =  2,       /* length of proctocol version */
    SEQ_SZ         =  8,       /* 64 bit sequence number  */
    BYTE3_LEN      =  3,       /* up to 24 bit byte lengths */
    ALERT_SIZE     =  2,       /* level + description     */
    REQUEST_HEADER =  2,       /* always use 2 bytes      */
    VERIFY_HEADER  =  2,       /* always use 2 bytes      */
    MAX_DH_SIZE    = 513,      /* 4096 bit plus possible leading 0 */

    MAX_SUITE_SZ = 200,        /* 100 suites for now! */
    RAN_LEN      = 32,         /* random length           */
    SEED_LEN     = RAN_LEN * 2, /* tls prf seed length    */
    ID_LEN       = 32,         /* session id length       */
    MAX_COOKIE_LEN = 32,       /* max dtls cookie size    */
    SUITE_LEN    =  2,         /* cipher suite sz length  */
    ENUM_LEN     =  1,         /* always a byte           */
    COMP_LEN     =  1,         /* compression length      */
    CURVE_LEN    =  2,         /* ecc named curve length  */
    
    HANDSHAKE_HEADER_SZ = 4,   /* type + length(3)        */
    RECORD_HEADER_SZ    = 5,   /* type + version + len(2) */
    CERT_HEADER_SZ      = 3,   /* always 3 bytes          */
    REQ_HEADER_SZ       = 2,   /* cert request header sz  */
    HINT_LEN_SZ         = 2,   /* length of hint size field */
    HELLO_EXT_SZ        = 14,  /* length of the lazy hello extensions */

    DTLS_HANDSHAKE_HEADER_SZ = 12, /* normal + seq(2) + offset(3) + length(3) */
    DTLS_RECORD_HEADER_SZ    = 13, /* normal + epoch(2) + seq_num(6) */
    DTLS_HANDSHAKE_EXTRA     = 8,  /* diff from normal */
    DTLS_RECORD_EXTRA        = 8,  /* diff from normal */

    FINISHED_LABEL_SZ   = 15,  /* TLS finished label size */
    TLS_FINISHED_SZ     = 12,  /* TLS has a shorter size  */
    MASTER_LABEL_SZ     = 13,  /* TLS master secret label sz */
    KEY_LABEL_SZ        = 13,  /* TLS key block expansion sz */
    MAX_PRF_HALF        = 128, /* Maximum half secret len */
    MAX_PRF_LABSEED     = 80,  /* Maximum label + seed len */
    MAX_PRF_DIG         = 224, /* Maximum digest len      */
    MAX_REQUEST_SZ      = 256, /* Maximum cert req len (no auth yet */
    SESSION_FLUSH_COUNT = 256, /* Flush session cache unless user turns off */ 

    RC4_KEY_SIZE        = 16,  /* always 128bit           */
    DES_KEY_SIZE        =  8,  /* des                     */
    DES3_KEY_SIZE       = 24,  /* 3 des ede               */
    DES_IV_SIZE         = DES_BLOCK_SIZE,
    AES_256_KEY_SIZE    = 32,  /* for 256 bit             */
    AES_192_KEY_SIZE    = 24,  /* for 192 bit             */
    AES_IV_SIZE         = 16,  /* always block size       */
    AES_GCM_IMPLICIT_IV_SIZE = 4, /* Implicit half of IV  */
    AES_GCM_EXPLICIT_IV_SIZE = 8, /* Explicit half of IV  */
    AES_128_KEY_SIZE    = 16,  /* for 128 bit             */

    HC_128_KEY_SIZE     = 16,  /* 128 bits                */
    HC_128_IV_SIZE      = 16,  /* also 128 bits           */

    RABBIT_KEY_SIZE     = 16,  /* 128 bits                */
    RABBIT_IV_SIZE      =  8,  /* 64 bits for iv          */

    EVP_SALT_SIZE       =  8,  /* evp salt size 64 bits   */

    ECDHE_SIZE          = 32,  /* ECHDE server size defaults to 256 bit */
    MAX_EXPORT_ECC_SZ   = 256, /* Export ANS X9.62 max future size */

    MAX_HELLO_SZ       = 128,  /* max client or server hello */
    MAX_CERT_VERIFY_SZ = 1024, /* max   */
    CLIENT_HELLO_FIRST =  35,  /* Protocol + RAN_LEN + sizeof(id_len) */
    MAX_SUITE_NAME     =  48,  /* maximum length of cipher suite string */
    DEFAULT_TIMEOUT    = 500,  /* default resumption timeout in seconds */

    MAX_PSK_ID_LEN     = 128,  /* max psk identity/hint supported */
    MAX_PSK_KEY_LEN    =  64,  /* max psk key supported */

#ifdef FORTRESS
    MAX_EX_DATA        =   3,  /* allow for three items of ex_data */
    MAX_CHAIN_DEPTH    =   9,  /* max cert chain peer depth, FORTRESS option */
#else
    MAX_CHAIN_DEPTH    =   4,  /* max cert chain peer depth */
#endif
    MAX_X509_SIZE      = 2048, /* max static x509 buffer size */
    CERT_MIN_SIZE      =  256, /* min PEM cert size with header/footer */
    MAX_FILENAME_SZ    =  256, /* max file name length */
    FILE_BUFFER_SIZE   = 1024, /* default static file buffer size for input,
                                  will use dynamic buffer if not big enough */

    MAX_NTRU_PUB_KEY_SZ = 1027, /* NTRU max for now */
    MAX_NTRU_ENCRYPT_SZ = 1027, /* NTRU max for now */
    MAX_NTRU_BITS       =  256, /* max symmetric bit strength */
    NO_SNIFF           =   0,  /* not sniffing */
    SNIFF              =   1,  /* currently sniffing */

    HASH_SIG_SIZE      =   2,  /* default SHA1 RSA */

    NO_COPY            =   0,  /* should we copy static buffer for write */
    COPY               =   1   /* should we copy static buffer for write */
};


/* states */
enum states {
    NULL_STATE = 0,

    SERVER_HELLOVERIFYREQUEST_COMPLETE,
    SERVER_HELLO_COMPLETE,
    SERVER_CERT_COMPLETE,
    SERVER_KEYEXCHANGE_COMPLETE,
    SERVER_HELLODONE_COMPLETE,
    SERVER_FINISHED_COMPLETE,

    CLIENT_HELLO_COMPLETE,
    CLIENT_KEYEXCHANGE_COMPLETE,
    CLIENT_FINISHED_COMPLETE,

    HANDSHAKE_DONE
};



/* SSL Version */
typedef struct ProtocolVersion {
    byte major;
    byte minor;
} ProtocolVersion;


CYASSL_LOCAL ProtocolVersion MakeSSLv3(void);
CYASSL_LOCAL ProtocolVersion MakeTLSv1(void);
CYASSL_LOCAL ProtocolVersion MakeTLSv1_1(void);
CYASSL_LOCAL ProtocolVersion MakeTLSv1_2(void);

#ifdef CYASSL_DTLS
    CYASSL_LOCAL ProtocolVersion MakeDTLSv1(void);
#endif


enum BIO_TYPE {
    BIO_BUFFER = 1,
    BIO_SOCKET = 2,
    BIO_SSL    = 3,
    BIO_MEMORY = 4
};


/* CyaSSL BIO_METHOD type */
struct CYASSL_BIO_METHOD {
    byte type;               /* method type */
};


/* CyaSSL BIO type */
struct CYASSL_BIO {
    byte        type;          /* method type */
    byte        close;         /* close flag */
    byte        eof;           /* eof flag */
    CYASSL*     ssl;           /* possible associated ssl */
    byte*       mem;           /* memory buffer */
    int         memLen;        /* memory buffer length */
    int         fd;            /* possible file descriptor */
    CYASSL_BIO* prev;          /* previous in chain */
    CYASSL_BIO* next;          /* next in chain */
};


/* CyaSSL method type */
struct CYASSL_METHOD {
    ProtocolVersion version;
    byte            side;         /* connection side, server or client */
    byte            downgrade;    /* whether to downgrade version, default no */
};


/* defautls to client */
CYASSL_LOCAL void InitSSL_Method(CYASSL_METHOD*, ProtocolVersion);

/* for sniffer */
CYASSL_LOCAL int DoFinished(CYASSL* ssl, const byte* input, word32* inOutIdx,
                            int sniff);
CYASSL_LOCAL int DoApplicationData(CYASSL* ssl, byte* input, word32* inOutIdx);


/* CyaSSL buffer type */
typedef struct buffer {
    word32 length;
    byte*  buffer;
} buffer;


enum {
    FORCED_FREE = 1,
    NO_FORCED_FREE = 0
};


/* only use compression extra if using compression */
#ifdef HAVE_LIBZ
    #define COMP_EXTRA MAX_COMP_EXTRA
#else
    #define COMP_EXTRA 0
#endif

/* only the sniffer needs space in the buffer for an extra MTU record */
#ifdef CYASSL_SNIFFER
    #define MTU_EXTRA MAX_MTU
#else
    #define MTU_EXTRA 0
#endif

/* give user option to use 16K static buffers, sniffer needs them too */
#if defined(LARGE_STATIC_BUFFERS) || defined(CYASSL_SNIFFER)
    #define RECORD_SIZE MAX_RECORD_SIZE
#else
    #ifdef CYASSL_DTLS
        #define RECORD_SIZE MAX_MTU 
    #else
        #define RECORD_SIZE 128 
    #endif
#endif


/* user option to turn off 16K output option */
/* if using small static buffers (default) and SSL_write tries to write data
   larger than the record we have, dynamically get it, unless user says only
   write in static buffer chuncks  */
#ifndef STATIC_CHUNKS_ONLY
    #define OUTPUT_RECORD_SIZE MAX_RECORD_SIZE
#else
    #define OUTPUT_RECORD_SIZE RECORD_SIZE
#endif

/* CyaSSL input buffer

   RFC 2246:

   length
       The length (in bytes) of the following TLSPlaintext.fragment.
       The length should not exceed 2^14.
*/
#define STATIC_BUFFER_LEN RECORD_HEADER_SZ + RECORD_SIZE + COMP_EXTRA + \
        MTU_EXTRA + MAX_MSG_EXTRA

typedef struct {
    word32 length;       /* total buffer length used */
    word32 idx;          /* idx to part of length already consumed */
    byte*  buffer;       /* place holder for static or dynamic buffer */
    ALIGN16 byte staticBuffer[STATIC_BUFFER_LEN];
    word32 bufferSize;   /* current buffer size */
    byte   dynamicFlag;  /* dynamic memory currently in use */
} bufferStatic;

/* Cipher Suites holder */
typedef struct Suites {
    int    setSuites;               /* user set suites from default */
    byte   suites[MAX_SUITE_SZ];  
    word16 suiteSz;                 /* suite length in bytes        */
} Suites;


CYASSL_LOCAL
void InitSuites(Suites*, ProtocolVersion, byte, byte, byte, byte, byte, int);
CYASSL_LOCAL
int  SetCipherList(Suites*, const char* list);

#ifndef PSK_TYPES_DEFINED
    typedef unsigned int (*psk_client_callback)(CYASSL*, const char*, char*,
                          unsigned int, unsigned char*, unsigned int);
    typedef unsigned int (*psk_server_callback)(CYASSL*, const char*,
                          unsigned char*, unsigned int);
#endif /* PSK_TYPES_DEFINED */


#ifndef CYASSL_USER_IO
    /* default IO callbacks */
    CYASSL_LOCAL
    int EmbedReceive(char *buf, int sz, void *ctx);
    CYASSL_LOCAL 
    int EmbedSend(char *buf, int sz, void *ctx);
#endif

#ifdef CYASSL_DTLS
    CYASSL_LOCAL
    int IsUDP(void*);
#endif


/* CyaSSL Cipher type just points back to SSL */
struct CYASSL_CIPHER {
    CYASSL* ssl;
};


#ifdef SINGLE_THREADED
    typedef int CyaSSL_Mutex;
#else /* MULTI_THREADED */
    #ifdef USE_WINDOWS_API 
        typedef CRITICAL_SECTION CyaSSL_Mutex;
    #elif defined(CYASSL_PTHREADS)
        typedef pthread_mutex_t CyaSSL_Mutex;
    #elif defined(THREADX)
        typedef TX_MUTEX CyaSSL_Mutex;
    #elif defined(MICRIUM)
        typedef OS_MUTEX CyaSSL_Mutex;
    #else
        #error Need a mutex type in multithreaded mode
    #endif /* USE_WINDOWS_API */
#endif /* SINGLE_THREADED */

CYASSL_LOCAL int InitMutex(CyaSSL_Mutex*);
CYASSL_LOCAL int FreeMutex(CyaSSL_Mutex*);
CYASSL_LOCAL int LockMutex(CyaSSL_Mutex*);
CYASSL_LOCAL int UnLockMutex(CyaSSL_Mutex*);



typedef struct OCSP_Entry OCSP_Entry;

struct OCSP_Entry {
    OCSP_Entry* next;                       /* next entry             */
    byte    issuerHash[SHA_DIGEST_SIZE];    /* issuer hash            */ 
    byte    issuerKeyHash[SHA_DIGEST_SIZE]; /* issuer public key hash */
    CertStatus* status;                     /* OCSP response list     */
    int         totalStatus;                /* number on list         */
};


/* CyaSSL OCSP controller */
struct CYASSL_OCSP {
    byte enabled;
    byte useOverrideUrl;
    char overrideName[80];
    char overridePath[80];
    int  overridePort;
    OCSP_Entry* ocspList;
};


typedef struct CRL_Entry CRL_Entry;

/* Complete CRL */
struct CRL_Entry {
    CRL_Entry* next;                      /* next entry */
    byte    issuerHash[SHA_DIGEST_SIZE];  /* issuer hash                 */ 
    byte    crlHash[MD5_DIGEST_SIZE];     /* raw crl data hash           */ 
    byte    lastDate[MAX_DATE_SIZE]; /* last date updated  */
    byte    nextDate[MAX_DATE_SIZE]; /* next update date   */
    byte    lastDateFormat;          /* last date format */
    byte    nextDateFormat;          /* next date format */
    RevokedCert* certs;              /* revoked cert list  */
    int          totalCerts;         /* number on list     */
};


typedef struct CRL_Monitor CRL_Monitor;

/* CRL directory monitor */
struct CRL_Monitor {
    char* path;      /* full dir path, if valid pointer we're using */
    int   type;      /* PEM or ASN1 type */
};


/* CyaSSL CRL controller */
struct CYASSL_CRL {
    CYASSL_CERT_MANAGER* cm;            /* pointer back to cert manager */
    CRL_Entry*           crlList;       /* our CRL list */
    CyaSSL_Mutex         crlLock;       /* CRL list lock */
    CRL_Monitor          monitors[2];   /* PEM and DER possible */
#ifdef HAVE_CRL_MONITOR
    pthread_t            tid;           /* monitoring thread */
#endif
};


/* CyaSSL Certificate Manager */
struct CYASSL_CERT_MANAGER {
    Signer*         caList;             /* the CA signer list */
    CyaSSL_Mutex    caLock;             /* CA list lock */
    CallbackCACache caCacheCallback;    /* CA cache addition callback */
    void*           heap;               /* heap helper */
    CYASSL_CRL*     crl;                /* CRL checker */
    byte            crlEnabled;         /* is CRL on ? */
    byte            crlCheckAll;        /* always leaf, but all ? */
    CbMissingCRL    cbMissingCRL;       /* notify through cb of missing crl */
};


/* CyaSSL context type */
struct CYASSL_CTX {
    CYASSL_METHOD* method;
    CyaSSL_Mutex   countMutex;    /* reference count mutex */
    int         refCount;         /* reference count */
    buffer      certificate;
    buffer      certChain;
                 /* chain after self, in DER, with leading size for each cert */
    buffer      privateKey;
    buffer      serverDH_P;
    buffer      serverDH_G;
    CYASSL_CERT_MANAGER* cm;      /* our cert manager, ctx owns SSL will use */
    Suites      suites;
    void*       heap;             /* for user memory overrides */
    byte        verifyPeer;
    byte        verifyNone;
    byte        failNoCert;
    byte        sessionCacheOff;
    byte        sessionCacheFlushOff;
    byte        sendVerify;       /* for client side */
    byte        haveDH;           /* server DH parms set by user */
    byte        haveNTRU;         /* server private NTRU  key loaded */
    byte        haveECDSA;        /* server cert signed w/ ECDSA loaded */
    byte        haveStaticECC;    /* static server ECC private key */
    byte        partialWrite;     /* only one msg per write call */
    byte        quietShutdown;    /* don't send close notify */
    byte        groupMessages;    /* group handshake messages before sending */
    CallbackIORecv CBIORecv;
    CallbackIOSend CBIOSend;
    VerifyCallback  verifyCallback;     /* cert verification callback */
    word32          timeout;            /* session timeout */
#ifdef HAVE_ECC
    word16          eccTempKeySz;       /* in octets 20 - 66 */
#endif
#ifndef NO_PSK
    byte        havePSK;                /* psk key set by user */
    psk_client_callback client_psk_cb;  /* client callback */
    psk_server_callback server_psk_cb;  /* server callback */
    char        server_hint[MAX_PSK_ID_LEN];
#endif /* NO_PSK */
#if defined(OPENSSL_EXTRA) || defined(HAVE_WEBSERVER)
    pem_password_cb passwd_cb;
    void*            userdata;
#endif /* OPENSSL_EXTRA */
#ifdef HAVE_OCSP
    CYASSL_OCSP      ocsp;
#endif
};


CYASSL_LOCAL
int InitSSL_Ctx(CYASSL_CTX*, CYASSL_METHOD*);
CYASSL_LOCAL
void FreeSSL_Ctx(CYASSL_CTX*);
CYASSL_LOCAL
void SSL_CtxResourceFree(CYASSL_CTX*);

CYASSL_LOCAL
int DeriveTlsKeys(CYASSL* ssl);
CYASSL_LOCAL
int ProcessOldClientHello(CYASSL* ssl, const byte* input, word32* inOutIdx,
                          word32 inSz, word16 sz);
CYASSL_LOCAL
int AddCA(CYASSL_CERT_MANAGER* ctx, buffer der, int type, int verify);
CYASSL_LOCAL
int AlreadySigner(CYASSL_CERT_MANAGER* cm, byte* hash);

/* All cipher suite related info */
typedef struct CipherSpecs {
    byte bulk_cipher_algorithm;
    byte cipher_type;               /* block, stream, or aead */
    byte mac_algorithm;
    byte kea;                       /* key exchange algo */
    byte sig_algo;
    byte hash_size;
    byte pad_size;
    byte static_ecdh;
    word16 key_size;
    word16 iv_size;
    word16 block_size;
} CipherSpecs;



/* Supported Ciphers from page 43  */
enum BulkCipherAlgorithm { 
    cipher_null,
    rc4,
    rc2,
    des,
    triple_des,             /* leading 3 (3des) not valid identifier */
    des40,
    idea,
    aes,
    aes_gcm,
    hc128,                  /* CyaSSL extensions */
    rabbit
};


/* Supported Message Authentication Codes from page 43 */
enum MACAlgorithm { 
<<<<<<< HEAD
    no_mac = 0,
=======
    no_mac,
>>>>>>> 1f0a32a7
    md5_mac,
    sha_mac,
    sha224_mac,
    sha256_mac,
    sha384_mac,
    sha512_mac,
    rmd_mac
};


/* Supported Key Exchange Protocols */
enum KeyExchangeAlgorithm { 
<<<<<<< HEAD
    no_kea = 0,
=======
    no_kea,
>>>>>>> 1f0a32a7
    rsa_kea, 
    diffie_hellman_kea, 
    fortezza_kea,
    psk_kea,
    ntru_kea,
    ecc_diffie_hellman_kea,
    ecc_static_diffie_hellman_kea       /* for verify suite only */
};


/* Supported Authentication Schemes */
enum SignatureAlgorithm {
<<<<<<< HEAD
    anonymous_sa_algo = 0,
=======
    anonymous_sa_algo,
>>>>>>> 1f0a32a7
    rsa_sa_algo,
    dsa_sa_algo,
    ecc_dsa_sa_algo
};


/* Supprted ECC Curve Types */
enum EccCurves {
    named_curve = 3
};


/* Supprted ECC Named Curves */
enum EccNamedCurves {
    secp256r1 = 0x17,         /* default, OpenSSL also calls it prime256v1 */
    secp384r1 = 0x18,
    secp521r1 = 0x19,

    secp160r1 = 0x10,
    secp192r1 = 0x13,        /*           Openssl also call it prime192v1 */
    secp224r1 = 0x15
};


/* Valid client certificate request types from page 27 */
enum ClientCertificateType {    
    rsa_sign            = 1, 
    dss_sign            = 2,
    rsa_fixed_dh        = 3,
    dss_fixed_dh        = 4,
    rsa_ephemeral_dh    = 5,
    dss_ephemeral_dh    = 6,
    fortezza_kea_cert   = 20
};


enum CipherType { stream, block, aead };


/* keys and secrets */
typedef struct Keys {
    byte client_write_MAC_secret[SHA256_DIGEST_SIZE];   /* max sizes */
    byte server_write_MAC_secret[SHA256_DIGEST_SIZE]; 
    byte client_write_key[AES_256_KEY_SIZE];         /* max sizes */
    byte server_write_key[AES_256_KEY_SIZE]; 
    byte client_write_IV[AES_IV_SIZE];               /* max sizes */
    byte server_write_IV[AES_IV_SIZE];

    word32 peer_sequence_number;
    word32 sequence_number;
    
#ifdef CYASSL_DTLS
    word32 dtls_sequence_number;
    word32 dtls_peer_sequence_number;
    word16 dtls_handshake_number;
    word16 dtls_epoch;
    word16 dtls_peer_epoch;
#endif

    word32 encryptSz;             /* last size of encrypted data   */
    byte   encryptionOn;          /* true after change cipher spec */
} Keys;


/* cipher for now */
typedef union {
#ifdef BUILD_ARC4
    Arc4   arc4;
#endif
#ifdef BUILD_DES3
    Des3   des3;
#endif
#ifdef BUILD_AES
    Aes    aes;
#endif
#ifdef HAVE_HC128
    HC128  hc128;
#endif
#ifdef BUILD_RABBIT
    Rabbit rabbit;
#endif
} Ciphers;


/* hashes type */
typedef struct Hashes {
    byte md5[MD5_DIGEST_SIZE];
    byte sha[SHA_DIGEST_SIZE];
} Hashes;


/* Static x509 buffer */
typedef struct x509_buffer {
    int  length;                  /* actual size */
    byte buffer[MAX_X509_SIZE];   /* max static cert size */
} x509_buffer;


/* CyaSSL X509_CHAIN, for no dynamic memory SESSION_CACHE */
struct CYASSL_X509_CHAIN {
    int         count;                    /* total number in chain */
    x509_buffer certs[MAX_CHAIN_DEPTH];   /* only allow max depth 4 for now */
};


/* CyaSSL session type */
struct CYASSL_SESSION {
    byte         sessionID[ID_LEN];
    byte         masterSecret[SECRET_LEN];
    word32       bornOn;                        /* create time in seconds   */
    word32       timeout;                       /* timeout in seconds       */
#ifdef SESSION_CERTS
    CYASSL_X509_CHAIN chain;                      /* peer cert chain, static  */
    ProtocolVersion version;
    byte            cipherSuite0;               /* first byte, normally 0 */
    byte            cipherSuite;                /* 2nd byte, actual suite */
#endif
};


CYASSL_LOCAL
CYASSL_SESSION* GetSession(CYASSL*, byte*);
CYASSL_LOCAL
int          SetSession(CYASSL*, CYASSL_SESSION*);

typedef void (*hmacfp) (CYASSL*, byte*, const byte*, word32, int, int);


/* client connect state for nonblocking restart */
enum ConnectState {
    CONNECT_BEGIN = 0,
    CLIENT_HELLO_SENT,
    HELLO_AGAIN,               /* HELLO_AGAIN s for DTLS case */
    HELLO_AGAIN_REPLY,
    FIRST_REPLY_DONE,
    FIRST_REPLY_FIRST,
    FIRST_REPLY_SECOND,
    FIRST_REPLY_THIRD,
    FIRST_REPLY_FOURTH,
    FINISHED_DONE,
    SECOND_REPLY_DONE
};


/* server accept state for nonblocking restart */
enum AcceptState {
    ACCEPT_BEGIN = 0,
    ACCEPT_CLIENT_HELLO_DONE,
    HELLO_VERIFY_SENT,
    ACCEPT_FIRST_REPLY_DONE,
    SERVER_HELLO_SENT,
    CERT_SENT,
    KEY_EXCHANGE_SENT,
    CERT_REQ_SENT,
    SERVER_HELLO_DONE,
    ACCEPT_SECOND_REPLY_DONE,
    CHANGE_CIPHER_SENT,
    ACCEPT_FINISHED_DONE,
    ACCEPT_THIRD_REPLY_DONE
};


typedef struct Buffers {
    buffer          certificate;            /* CYASSL_CTX owns, unless we own */
    buffer          key;                    /* CYASSL_CTX owns, unless we own */
    buffer          certChain;              /* CYASSL_CTX owns */
                 /* chain after self, in DER, with leading size for each cert */
    buffer          domainName;             /* for client check */
    buffer          serverDH_P;             /* CYASSL_CTX owns, unless we own */
    buffer          serverDH_G;             /* CYASSL_CTX owns, unless we own */
    buffer          serverDH_Pub;
    buffer          serverDH_Priv;
    bufferStatic    inputBuffer;
    bufferStatic    outputBuffer;
    buffer          clearOutputBuffer;
    int             prevSent;              /* previous plain text bytes sent
                                              when got WANT_WRITE            */
    int             plainSz;               /* plain text bytes in buffer to send
                                              when got WANT_WRITE            */
    byte            weOwnCert;             /* SSL own cert flag */
    byte            weOwnKey;              /* SSL own key  flag */
    byte            weOwnDH;               /* SSL own dh (p,g)  flag */
} Buffers;


typedef struct Options {
    byte            sessionCacheOff;
    byte            sessionCacheFlushOff;
    byte            cipherSuite0;           /* first byte, normally 0 */
    byte            cipherSuite;            /* second byte, actual suite */
    byte            serverState;
    byte            clientState;
    byte            handShakeState;
    byte            side;               /* client or server end */
    byte            verifyPeer;
    byte            verifyNone;
    byte            failNoCert;
    byte            downgrade;          /* allow downgrade of versions */
    byte            sendVerify;         /* false = 0, true = 1, sendBlank = 2 */
    byte            resuming;
    byte            haveSessionId;      /* server may not send */
    byte            tls;                /* using TLS ? */
    byte            tls1_1;             /* using TLSv1.1+ ? */
    byte            dtls;               /* using datagrams ? */
    byte            connReset;          /* has the peer reset */
    byte            isClosed;           /* if we consider conn closed */
    byte            closeNotify;        /* we've recieved a close notify */
    byte            sentNotify;         /* we've sent a close notify */
    byte            connectState;       /* nonblocking resume */
    byte            acceptState;        /* nonblocking resume */
    byte            usingCompression;   /* are we using compression */
    byte            haveDH;             /* server DH parms set by user */
    byte            haveNTRU;           /* server NTRU  private key loaded */
    byte            haveECDSA;          /* server ECDSA signed cert */
    byte            haveStaticECC;      /* static server ECC private key */
    byte            havePeerCert;       /* do we have peer's cert */
    byte            usingPSK_cipher;    /* whether we're using psk as cipher */
    byte            sendAlertState;     /* nonblocking resume */ 
    byte            processReply;       /* nonblocking resume */
    byte            partialWrite;       /* only one msg per write call */
    byte            quietShutdown;      /* don't send close notify */
    byte            certOnly;           /* stop once we get cert */
    byte            groupMessages;      /* group handshake messages */
#ifndef NO_PSK
    byte            havePSK;            /* psk key set by user */
    psk_client_callback client_psk_cb;
    psk_server_callback server_psk_cb;
#endif /* NO_PSK */
} Options;


typedef struct Arrays {
    byte            clientRandom[RAN_LEN];
    byte            serverRandom[RAN_LEN];
    byte            sessionID[ID_LEN];
    byte            preMasterSecret[ENCRYPT_LEN];
    byte            masterSecret[SECRET_LEN];
#ifdef CYASSL_DTLS
    byte            cookie[MAX_COOKIE_LEN];
#endif
#ifndef NO_PSK
    char            client_identity[MAX_PSK_ID_LEN];
    char            server_hint[MAX_PSK_ID_LEN];
    byte            psk_key[MAX_PSK_KEY_LEN];
    word32          psk_keySz;          /* acutal size */
#endif
    word32          preMasterSz;        /* differs for DH, actual size */
} Arrays;


struct CYASSL_X509_NAME {
    char  name[ASN_NAME_MAX];
    int   sz;
};


struct CYASSL_X509 {
    CYASSL_X509_NAME issuer;
    CYASSL_X509_NAME subject;
    int              serialSz;
    byte             serial[EXTERNAL_SERIAL_SIZE];
    char             subjectCN[ASN_NAME_MAX];        /* common name short cut */
    buffer           derCert;                        /* may need  */
};


/* record layer header for PlainText, Compressed, and CipherText */
typedef struct RecordLayerHeader {
    byte            type;
    ProtocolVersion version;
    byte            length[2];
} RecordLayerHeader;


/* record layer header for DTLS PlainText, Compressed, and CipherText */
typedef struct DtlsRecordLayerHeader {
    byte            type;
    ProtocolVersion version;
    byte            epoch[2];             /* increment on cipher state change */
    byte            sequence_number[6];   /* per record */
    byte            length[2];
} DtlsRecordLayerHeader;


/* CyaSSL ssl type */
struct CYASSL {
    CYASSL_CTX*     ctx;
    int             error;
    ProtocolVersion version;            /* negotiated version */
    ProtocolVersion chVersion;          /* client hello version */
    Suites          suites;
    Ciphers         encrypt;
    Ciphers         decrypt;
    CipherSpecs     specs;
    Keys            keys;
    int             rfd;                /* read  file descriptor */
    int             wfd;                /* write file descriptor */
    CYASSL_BIO*     biord;              /* socket bio read  to free/close */
    CYASSL_BIO*     biowr;              /* socket bio write to free/close */
    void*           IOCB_ReadCtx;
    void*           IOCB_WriteCtx;
    RNG             rng;
    Md5             hashMd5;            /* md5 hash of handshake msgs */
    Sha             hashSha;            /* sha hash of handshake msgs */
#ifndef NO_SHA256
    Sha256          hashSha256;         /* sha256 hash of handshake msgs */
#endif
#ifdef CYASSL_SHA384
    Sha384          hashSha384;         /* sha384 hash of handshake msgs */
#endif
    Hashes          verifyHashes;
    Hashes          certHashes;         /* for cert verify */
    Buffers         buffers;
    Options         options;
    Arrays          arrays;
    CYASSL_SESSION  session;
    VerifyCallback  verifyCallback;      /* cert verification callback */
    RsaKey          peerRsaKey;
    byte            peerRsaKeyPresent;
#ifdef HAVE_NTRU
    word16          peerNtruKeyLen;
    byte            peerNtruKey[MAX_NTRU_PUB_KEY_SZ];
    byte            peerNtruKeyPresent;
#endif
#ifdef HAVE_ECC
    ecc_key         peerEccKey;              /* peer's  ECDHE key */
    ecc_key         peerEccDsaKey;           /* peer's  ECDSA key */
    ecc_key         eccTempKey;              /* private ECDHE key */
    ecc_key         eccDsaKey;               /* private ECDSA key */
    word16          eccTempKeySz;            /* in octets 20 - 66 */
    byte            peerEccKeyPresent;
    byte            peerEccDsaKeyPresent;
    byte            eccTempKeyPresent;
    byte            eccDsaKeyPresent;
#endif
    hmacfp          hmac;
    void*           heap;               /* for user overrides */
    RecordLayerHeader curRL;
    word16            curSize;
    word32          timeout;            /* session timeout */
    CYASSL_CIPHER   cipher;
#ifdef HAVE_LIBZ
    z_stream        c_stream;           /* compression   stream */
    z_stream        d_stream;           /* decompression stream */
    byte            didStreamInit;      /* for stream init and end */
#endif
#ifdef CYASSL_CALLBACKS
    HandShakeInfo   handShakeInfo;      /* info saved during handshake */
    TimeoutInfo     timeoutInfo;        /* info saved during handshake */
    byte            hsInfoOn;           /* track handshake info        */
    byte            toInfoOn;           /* track timeout   info        */
#endif
#ifdef OPENSSL_EXTRA
    CYASSL_X509     peerCert;           /* X509 peer cert */
#endif
#ifdef FORTRESS
    void*           ex_data[MAX_EX_DATA]; /* external data, for Fortress */
#endif
};


CYASSL_LOCAL
int  InitSSL(CYASSL*, CYASSL_CTX*);
CYASSL_LOCAL
void FreeSSL(CYASSL*);
CYASSL_API void SSL_ResourceFree(CYASSL*);   /* Micrium uses */


enum {
    IV_SZ   = 32,          /* max iv sz */
    NAME_SZ = 80,          /* max one line */
};


typedef struct EncryptedInfo {
    char     name[NAME_SZ];    /* encryption name */
    byte     iv[IV_SZ];        /* encrypted IV */
    word32   ivSz;             /* encrypted IV size */
    long     consumed;         /* tracks PEM bytes consumed */
    byte     set;              /* if encryption set */
    CYASSL_CTX* ctx;              /* CTX owner */
} EncryptedInfo;

CYASSL_LOCAL int PemToDer(const unsigned char* buff, long sz, int type,
                          buffer* der, void* heap, EncryptedInfo* info,
                          int* eccKey);

CYASSL_LOCAL int ProcessFile(CYASSL_CTX* ctx, const char* fname, int format,
                             int type, CYASSL* ssl, int userChain,
                            CYASSL_CRL* crl);


#ifdef CYASSL_CALLBACKS
    CYASSL_LOCAL
    void InitHandShakeInfo(HandShakeInfo*);
    CYASSL_LOCAL 
    void FinishHandShakeInfo(HandShakeInfo*, const CYASSL*);
    CYASSL_LOCAL 
    void AddPacketName(const char*, HandShakeInfo*);

    CYASSL_LOCAL
    void InitTimeoutInfo(TimeoutInfo*);
    CYASSL_LOCAL 
    void FreeTimeoutInfo(TimeoutInfo*, void*);
    CYASSL_LOCAL 
    void AddPacketInfo(const char*, TimeoutInfo*, const byte*, int, void*);
    CYASSL_LOCAL 
    void AddLateName(const char*, TimeoutInfo*);
    CYASSL_LOCAL 
    void AddLateRecordHeader(const RecordLayerHeader* rl, TimeoutInfo* info);
#endif


/* Record Layer Header identifier from page 12 */
enum ContentType {
    no_type            = 0,
    change_cipher_spec = 20, 
    alert              = 21, 
    handshake          = 22, 
    application_data   = 23 
};


/* handshake header, same for each message type, pgs 20/21 */
typedef struct HandShakeHeader {
    byte            type;
    word24          length;
} HandShakeHeader;


/* DTLS handshake header, same for each message type */
typedef struct DtlsHandShakeHeader {
    byte            type;
    word24          length;
    byte            message_seq[2];    /* start at 0, restransmit gets same # */
    word24          fragment_offset;   /* bytes in previous fragments */
    word24          fragment_length;   /* length of this fragment */
} DtlsHandShakeHeader;


enum HandShakeType {
    no_shake            = -1,
    hello_request       = 0, 
    client_hello        = 1, 
    server_hello        = 2,
    hello_verify_request = 3,       /* DTLS addition */
    session_ticket      =  4,
    certificate         = 11, 
    server_key_exchange = 12,
    certificate_request = 13, 
    server_hello_done   = 14,
    certificate_verify  = 15, 
    client_key_exchange = 16,
    finished            = 20
};


/* Valid Alert types from page 16/17 */
enum AlertDescription {
    close_notify            = 0,
    unexpected_message      = 10,
    bad_record_mac          = 20,
    decompression_failure   = 30,
    handshake_failure       = 40,
    no_certificate          = 41,
    bad_certificate         = 42,
    unsupported_certificate = 43,
    certificate_revoked     = 44,
    certificate_expired     = 45,
    certificate_unknown     = 46,
    illegal_parameter       = 47,
    decrypt_error           = 51,
    protocol_version        = 70,
    no_renegotiation        = 100
};


/* I/O Callback default errors */
enum IOerrors {
    IO_ERR_GENERAL    = -1,     /* general unexpected err, not in below group */
    IO_ERR_WANT_READ  = -2,     /* need to call read  again */
    IO_ERR_WANT_WRITE = -2,     /* need to call write again */
    IO_ERR_CONN_RST   = -3,     /* connection reset */
    IO_ERR_ISR        = -4,     /* interrupt */
    IO_ERR_CONN_CLOSE = -5      /* connection closed or epipe */
};


enum AlertLevel { 
    alert_warning = 1, 
    alert_fatal = 2
};


static const byte client[SIZEOF_SENDER] = { 0x43, 0x4C, 0x4E, 0x54 };
static const byte server[SIZEOF_SENDER] = { 0x53, 0x52, 0x56, 0x52 };

static const byte tls_client[FINISHED_LABEL_SZ + 1] = "client finished";
static const byte tls_server[FINISHED_LABEL_SZ + 1] = "server finished";


/* internal functions */
CYASSL_LOCAL int SendChangeCipher(CYASSL*);
CYASSL_LOCAL int SendData(CYASSL*, const void*, int);
CYASSL_LOCAL int SendCertificate(CYASSL*);
CYASSL_LOCAL int SendCertificateRequest(CYASSL*);
CYASSL_LOCAL int SendServerKeyExchange(CYASSL*);
CYASSL_LOCAL int SendBuffered(CYASSL*);
CYASSL_LOCAL int ReceiveData(CYASSL*, byte*, int);
CYASSL_LOCAL int SendFinished(CYASSL*);
CYASSL_LOCAL int SendAlert(CYASSL*, int, int);
CYASSL_LOCAL int ProcessReply(CYASSL*);

CYASSL_LOCAL int SetCipherSpecs(CYASSL*);
CYASSL_LOCAL int MakeMasterSecret(CYASSL*);

CYASSL_LOCAL int  AddSession(CYASSL*);
CYASSL_LOCAL int  DeriveKeys(CYASSL* ssl);
CYASSL_LOCAL int  StoreKeys(CYASSL* ssl, const byte* keyData);

CYASSL_LOCAL int IsTLS(const CYASSL* ssl);
CYASSL_LOCAL int IsAtLeastTLSv1_2(const CYASSL* ssl);

CYASSL_LOCAL void ShrinkInputBuffer(CYASSL* ssl, int forcedFree);
CYASSL_LOCAL void ShrinkOutputBuffer(CYASSL* ssl);
CYASSL_LOCAL int SendHelloVerifyRequest(CYASSL* ssl);
CYASSL_LOCAL Signer* GetCA(void* cm, byte* hash);
CYASSL_LOCAL void BuildTlsFinished(CYASSL* ssl, Hashes* hashes,
                                   const byte* sender);
#ifndef NO_TLS
    CYASSL_LOCAL int  MakeTlsMasterSecret(CYASSL*);
    CYASSL_LOCAL void TLS_hmac(CYASSL* ssl, byte* digest, const byte* buffer,
                               word32 sz, int content, int verify);
#endif

#ifndef NO_CYASSL_CLIENT
    CYASSL_LOCAL int SendClientHello(CYASSL*);
    CYASSL_LOCAL int SendClientKeyExchange(CYASSL*);
    CYASSL_LOCAL int SendCertificateVerify(CYASSL*);
#endif /* NO_CYASSL_CLIENT */

#ifndef NO_CYASSL_SERVER
    CYASSL_LOCAL int SendServerHello(CYASSL*);
    CYASSL_LOCAL int SendServerHelloDone(CYASSL*);
    #ifdef CYASSL_DTLS
        CYASSL_LOCAL int SendHelloVerifyRequest(CYASSL*);
    #endif
#endif /* NO_CYASSL_SERVER */


#ifndef NO_TLS
    

#endif /* NO_TLS */



typedef double timer_d;

CYASSL_LOCAL timer_d Timer(void);
CYASSL_LOCAL word32  LowResTimer(void);



#ifdef __cplusplus
    }  /* extern "C" */
#endif

#endif /* CyaSSL_INT_H */
<|MERGE_RESOLUTION|>--- conflicted
+++ resolved
@@ -843,11 +843,7 @@
 
 /* Supported Message Authentication Codes from page 43 */
 enum MACAlgorithm { 
-<<<<<<< HEAD
-    no_mac = 0,
-=======
     no_mac,
->>>>>>> 1f0a32a7
     md5_mac,
     sha_mac,
     sha224_mac,
@@ -860,11 +856,7 @@
 
 /* Supported Key Exchange Protocols */
 enum KeyExchangeAlgorithm { 
-<<<<<<< HEAD
-    no_kea = 0,
-=======
     no_kea,
->>>>>>> 1f0a32a7
     rsa_kea, 
     diffie_hellman_kea, 
     fortezza_kea,
@@ -877,11 +869,7 @@
 
 /* Supported Authentication Schemes */
 enum SignatureAlgorithm {
-<<<<<<< HEAD
-    anonymous_sa_algo = 0,
-=======
     anonymous_sa_algo,
->>>>>>> 1f0a32a7
     rsa_sa_algo,
     dsa_sa_algo,
     ecc_dsa_sa_algo
