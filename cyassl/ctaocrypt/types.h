--- conflicted
+++ resolved
@@ -206,12 +206,9 @@
     DYNAMIC_TYPE_REVOKED    = 23,
     DYNAMIC_TYPE_CRL_ENTRY  = 24,
     DYNAMIC_TYPE_CERT_MANAGER = 25,
-<<<<<<< HEAD
-    DYNAMIC_TYPE_CERT_STATUS = 26,  /* OCSP Certificate Status */
-    DYNAMIC_TYPE_OCSP_ENTRY = 27    /* OCSP CA Entry           */
-=======
-    DYNAMIC_TYPE_CRL_MONITOR  = 26
->>>>>>> baddc073
+    DYNAMIC_TYPE_CRL_MONITOR = 26,
+    DYNAMIC_TYPE_OCSP_STATUS = 27,
+    DYNAMIC_TYPE_OCSP_ENTRY = 28
 };
 
 /* stack protection */
